# Copyright (c) 2013-2014 SnowPlow Analytics Ltd. All rights reserved.
#
# This program is licensed to you under the Apache License Version 2.0,
# and you may not use this file except in compliance with the Apache License Version 2.0.
# You may obtain a copy of the Apache License Version 2.0 at http://www.apache.org/licenses/LICENSE-2.0.
#
# Unless required by applicable law or agreed to in writing,
# software distributed under the Apache License Version 2.0 is distributed on an
# "AS IS" BASIS, WITHOUT WARRANTIES OR CONDITIONS OF ANY KIND, either express or implied.
# See the Apache License Version 2.0 for the specific language governing permissions and limitations there under.

# Author:: Alex Dean, Fred Blundun (mailto:support@snowplowanalytics.com)
# Copyright:: Copyright (c) 2013-2014 SnowPlow Analytics Ltd
# License:: Apache License Version 2.0

require 'net/http'
require 'contracts'
require 'set'
include Contracts

require 'uuid'

module SnowplowTracker

  class Tracker

    @@required_transaction_keys =   Set.new(%w(order_id total_value))
    @@recognised_transaction_keys = Set.new(%w(order_id total_value affiliation tax_value shipping city state country currency))

    @@Transaction = lambda { |x|
      return false unless x.class == Hash
      transaction_keys = Set.new(x.keys)
      @@required_transaction_keys.subset? transaction_keys and
        transaction_keys.subset? @@recognised_transaction_keys
    }

    @@required_item_keys =   Set.new(%w(sku price quantity))
    @@recognised_item_keys = Set.new(%w(sku price quantity name category context))

    @@Item = lambda { |x|
      return false unless x.class == Hash
      item_keys = Set.new(x.keys)
      @@required_item_keys.subset? item_keys and
        item_keys.subset? @@recognised_item_keys
    }

    @@required_augmented_item_keys =   Set.new(%w(sku price quantity tstamp order_id))
    @@recognised_augmented_item_keys = Set.new(%w(sku price quantity name category context tstamp order_id currency))

    @@AugmentedItem = lambda { |x|
      return false unless x.class == Hash
      augmented_item_keys = Set.new(x.keys)
      @@required_augmented_item_keys.subset? augmented_item_keys and
        augmented_item_keys.subset? @@recognised_augmented_item_keys
    }

    @@version = TRACKER_VERSION
    @@default_encode_base64 = true
    @@default_platform = 'pc'
    @@default_vendor = 'com.snowplowanalytics'
    @@supported_platforms = ['pc', 'tv', 'mob', 'cnsl', 'iot']
    @@http_errors = ['host not found',
                     'No address associated with name',
                     'No address associated with hostname']

    @@base_schema_path = "iglu:com.snowplowanalytics.snowplow"
    @@schema_tag = "jsonschema"
    @@context_schema = "#{@@base_schema_path}/contexts/#{@@schema_tag}/1-0-0"
    @@unstruct_event_schema = "#{@@base_schema_path}/unstruct_event/#{@@schema_tag}/1-0-0"

    Contract String, Maybe[String], Maybe[String], Maybe[String], Bool => Tracker
    def initialize(endpoint, namespace=nil, app_id=nil, context_vendor=nil, encode_base64=@@default_encode_base64)
      @collector_uri = as_collector_uri(endpoint)
      @standard_nv_pairs = {
        'tna' => namespace,
        'tv'  => @@version,
        'p'   => @@default_platform,
        'aid' => app_id
      }
      @config = {
        'context_vendor' => context_vendor,
        'encode_base64' => encode_base64
      }
      @uuid = UUID.new
      self
    end

    # Adds the protocol to the fron of the collector URL, and /i to the end
    #
    Contract String => String
    def as_collector_uri(host)
      "http://#{host}/i"
    end

    # Randomly generates a hopefully unique internal transaction ID for each event
    #
    Contract nil => Num
    def get_transaction_id
      rand(100000..999999)
    end

    # Generates a type-4 UUID to identify this event
    Contract nil => String
    def get_event_id()
      @uuid.generate
    end

    # Generates the timestamp (in milliseconds) to be attached to each event
    #
    Contract nil => Num
    def get_timestamp
      (Time.now.to_f * 1000).to_i
    end

    # Send request
    #
    Contract Payload => [Bool, Num]
    def http_get(payload)
      destination = URI(@collector_uri + '?' + URI.encode_www_form(payload.context))
      r = Net::HTTP.get_response(destination)
      if @@http_errors.include? r.code
        return false, "Host [#{r.host}] not found (possible connectivity error)"
      elsif r.code.to_i < 0 or 400 <= r.code.to_i
        return false, r.code.to_i
      else
        return true, r.code.to_i
      end
    end

    # Setter methods

    # Specify the platform
    #
    Contract String => String
    def set_platform(value)
      if @@supported_platforms.include?(value)
        @standard_nv_pairs['p'] = value
      else
        raise "#{value} is not a supported platform"
      end
    end

    # Set the business-defined user ID for a user
    #
    Contract String => String
    def set_user_id(user_id)
      @standard_nv_pairs['uid'] = user_id
    end

    # Set the screen resolution for a device
    #
    Contract Num, Num => String
    def set_screen_resolution(width, height)
      @standard_nv_pairs['res'] = "#{width}x#{height}"
    end

    # Set the dimensions of the current viewport
    #
    Contract Num, Num => String
    def set_viewport(width, height)
      @standard_nv_pairs['vp'] = "#{width}x#{height}"
    end

    # Set the color depth of the device in bits per pixel
    #
    Contract Num => Num
    def set_color_depth(depth)
      @standard_nv_pairs['cd'] = depth
    end

    # Set the timezone field
    #
    Contract String => String
    def set_timezone(timezone)
      @standard_nv_pairs['tz'] = timezone
    end

    # Set the language field
    #
    Contract String => String
    def set_lang(lang)
      @standard_nv_pairs['lang'] = lang
    end

    # Tracking methods

    # Attaches all the fields in @standard_nv_pairs to the request
    #  Only attaches the context vendor if the event has a custom context
    #
    Contract Payload => [Bool, Num]
    def track(pb)
      pb.add_dict(@standard_nv_pairs)
      if pb.context.key? 'co' or pb.context.key? 'cx'
        pb.add('cv', @config['context_vendor'])
      end
      pb.add('eid', get_event_id())

      http_get(pb)
    end

    # Log a visit to this page
    #
    Contract String, Maybe[String], Maybe[String], Maybe[Hash] => [Bool, Num]
    def track_page_view(page_url, page_title=nil, referrer=nil, context=nil, tstamp=nil)
      pb = Payload.new
      pb.add('e', 'pv')
      pb.add('url', page_url)
      pb.add('page', page_title)
      pb.add('refr', referrer)
      pb.add('evn', @@default_vendor)
      pb.add_json(context, @config['encode_base64'], 'cx', 'co')

      if tstamp.nil?
        tstamp = get_timestamp
      end
      pb.add('dtm', tstamp)
      track(pb)
    end

    # Track a single item within an ecommerce transaction
    #   Not part of the public API
    #
    Contract @@AugmentedItem => [Bool, Num]
    def track_ecommerce_transaction_item(argmap)
      pb = Payload.new
      pb.add('e', 'ti')
      pb.add('ti_id', argmap['order_id'])
      pb.add('ti_sk', argmap['sku'])
      pb.add('ti_pr', argmap['price'])
      pb.add('ti_qu', argmap['quantity'])
      pb.add('ti_nm', argmap['name'])
      pb.add('ti_ca', argmap['category'])
      pb.add('ti_cu', argmap['currency'])
      pb.add('evn', @default_vendor)
      pb.add_json(argmap['context'], @config['encode_base64'], 'cx', 'co')
      pb.add('dtm', argmap['tstamp'])
      track(pb)
    end

    # Track an ecommerce transaction and all the items in it
    #
    Contract @@Transaction, ArrayOf[@@Item], Maybe[Hash], Maybe[Num] => ({'transaction_result' => [Bool, Num], 'item_results' => ArrayOf[[Bool, Num]]})
    def track_ecommerce_transaction(transaction, items,
                                    context=nil, tstamp=nil)
      pb = Payload.new
      pb.add('e', 'tr')
      pb.add('tr_id', transaction['order_id'])
      pb.add('tr_tt', transaction['total_value'])
      pb.add('tr_af', transaction['affiliation'])
      pb.add('tr_tx', transaction['tax_value'])
      pb.add('tr_sh', transaction['shipping'])
      pb.add('tr_ci', transaction['city'])
      pb.add('tr_st', transaction['state'])
      pb.add('tr_co', transaction['country'])
      pb.add('tr_cu', transaction['currency'])
      pb.add('evn', @@default_vendor)
      pb.add_json(context, @config['encode_base64'], 'cx', 'co')
      if tstamp.nil?
        tstamp = get_timestamp
      end
      pb.add('dtm', tstamp)

      transaction_result = track(pb)
      item_results = []

      for item in items
        item['tstamp'] = tstamp
        item['order_id'] = transaction['order_id']
        item['currency'] = transaction['currency']
        item_results.push(track_ecommerce_transaction_item(item))
      end

      {'transaction_result' => transaction_result, 'item_results' => item_results}
    end

    # Track a structured event
    #
    Contract String, String, Maybe[String], Maybe[String], Maybe[Num], Maybe[Hash], Maybe[Num] => [Bool, Num]
    def track_struct_event(category, action, label=nil, property=nil, value=nil, context=nil, tstamp=nil)
      pb = Payload.new
      pb.add('e', 'se')
      pb.add('se_ca', category)
      pb.add('se_ac', action)
      pb.add('se_la', label)
      pb.add('se_pr', property)
      pb.add('se_va', value)
      pb.add_json(context, @config['encode_base64'], 'cx', 'co')
      if tstamp.nil?
        tstamp = get_timestamp
      end
      pb.add('dtm', tstamp)
      track(pb)
    end

    # Track a screen view event
    #
    Contract String, Maybe[String],  Maybe[Hash], Maybe[Num] => [Bool, Num]
    def track_screen_view(name, id=nil, context=nil, tstamp=nil)
      screen_view_properties = {'name' => name, 'id' => id}
      screen_view_schema = "#{@@base_schema_path}/screen_view/#{@@schema_tag}/1-0-0"
      event_json = {schema: screen_view_schema, data: screen_view_properties}

      self.track_unstruct_event(event_json, context, tstamp)
    end

    # Track an unstructured event
    #
    Contract Hash, Maybe[Hash], Maybe[Num] => [Bool, Num]
    def track_unstruct_event(event_json, context=nil, tstamp=nil)
      pb = Payload.new
      pb.add('e', 'ue')
<<<<<<< HEAD
      pb.add('ue_na', event_name)
      pb.add_json(dict, @config['encode_base64'], 'ue_px', 'ue_pr')
      pb.add('evn', event_vendor)
      pb.add_json(context, @config['encode_base64'], 'cx', 'co')
=======

      envelope = {
        schema: @@unstruct_event_schema,
        data: event_json
      }
      pb.add_json(envelope, @config['encode_base64'], 'ue_px', 'ue_pr')

      tid = get_transaction_id
      pb.add('tid', tid)

>>>>>>> c5ef1c91
      if tstamp.nil?
        tstamp = get_timestamp
      end
      pb.add('dtm', tstamp)

      if context
        context_envelope = {schema: @@context_schema, data: context}
        pb.add_json(context_envelope, @config['encode_base64'], 'cx', 'co')
      end

      track(pb)
    end

    private :as_collector_uri,
            :get_transaction_id,
            :get_timestamp,
            :http_get,
            :track,
            :track_ecommerce_transaction_item

  end

end<|MERGE_RESOLUTION|>--- conflicted
+++ resolved
@@ -309,23 +309,13 @@
     def track_unstruct_event(event_json, context=nil, tstamp=nil)
       pb = Payload.new
       pb.add('e', 'ue')
-<<<<<<< HEAD
-      pb.add('ue_na', event_name)
-      pb.add_json(dict, @config['encode_base64'], 'ue_px', 'ue_pr')
-      pb.add('evn', event_vendor)
-      pb.add_json(context, @config['encode_base64'], 'cx', 'co')
-=======
-
+      
       envelope = {
         schema: @@unstruct_event_schema,
         data: event_json
       }
       pb.add_json(envelope, @config['encode_base64'], 'ue_px', 'ue_pr')
 
-      tid = get_transaction_id
-      pb.add('tid', tid)
-
->>>>>>> c5ef1c91
       if tstamp.nil?
         tstamp = get_timestamp
       end
